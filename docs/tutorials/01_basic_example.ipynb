--- conflicted
+++ resolved
@@ -192,17 +192,12 @@
     "\n",
     "# Define T-gate counts for routine b\n",
     "routine_b[\"input_params\"] = [\"y\"]\n",
-<<<<<<< HEAD
     "routine_b[\"resources\"] = [\n",
     "    {\"name\": \"T_gates\", \"type\": \"additive\", \"value\": \"n_b*ceil(log_2(n_b)) * y\"}\n",
     "]"
    ],
    "outputs": [],
    "execution_count": 34
-=======
-    "routine_b[\"resources\"] = [{\"name\": \"T_gates\", \"type\": \"additive\", \"value\": \"n_b*ceil(log_2(n_b)) * y\"}]"
-   ]
->>>>>>> dc2c4d01
   },
   {
    "cell_type": "markdown",
@@ -273,15 +268,8 @@
    },
    "outputs": [],
    "source": [
-<<<<<<< HEAD
-    "my_algorithm_qref = {'version': 'v1', 'program': my_algorithm}"
-   ],
-   "outputs": [],
-   "execution_count": 36
-=======
     "my_algorithm_qref = {\"version\": \"v1\", \"program\": my_algorithm}"
    ]
->>>>>>> dc2c4d01
   },
   {
    "cell_type": "markdown",
@@ -680,7 +668,6 @@
      "start_time": "2024-06-24T20:58:19.739023Z"
     }
    },
-<<<<<<< HEAD
    "source": [
     "from bartiq import evaluate\n",
     "\n",
@@ -697,8 +684,6 @@
     "\n",
     "print(\"Total T gates:\", evaluated_routine.resources[\"T_gates\"].value)"
    ],
-=======
->>>>>>> dc2c4d01
    "outputs": [
     {
      "name": "stdout",
