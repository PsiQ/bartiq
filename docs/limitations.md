# Known limitations

<<<<<<< HEAD
This page lists some prominent limitations and missing features. Please keep in mind that `bartiq` is currently under active development, so some of these might soon be resolved. For an up-to-date list of all planned features, please see the [GitHub issues page](https://github.com/PsiQ/bartiq/issues).

=======
On this page we will list the most prominent limitations and features yet to be added. Bartiq is under constant development, so some of these might soon be actioned. For more detailed information and the most up-to-date discussion please go to the [issues tab on GitHub](https://github.com/PsiQ/bartiq/issues).
>>>>>>> 681dc5a8

## Balance between exact and approximate costs

For some quantum algorithms, the expression for their cost might depend on the inputs. For example, the uncontrolled SWAP gate can be implemented with just 3 CNOTs (no T gates), but the controlled version requires using T gates, depending on the number of controls. This effectively introduces a conditional cost. It can be modelled using bartiq in a couple of ways:
- using a step function (Heaviside theta) allows to model cases where the cost has different values depending if given parameter is below or above certain threshold.
- using [piecewise sympy function](https://docs.sympy.org/latest/modules/functions/elementary.html#piecewise)
- using user-defined functions instead of sympy expressions


However, all these methods introduce additional complexities which may or may not be appropriate for a given use-case. Ultimately, bartiq does not provide any native approach for dynamic definition of estimators based on circuit topologies, so users are responsible for such decision-making prior to compilation.


## Non-trivial port sizes

Right now bartiq does not support use of arbitrary expressions for input port sizes, but rather requires input port sizes to be constant or defined by as a single parameter. In the case that this isn't sufficient, it can be somewhat circumvented by introducing `local_variables`, but it's not elegant solution and might cause some unforeseen issues in the compilation process. Please reach out to a `bartiq` core developer if you are interested in this use-case and we will support you as needed.

## Qubit counts

While finding the size of a particular port/register in bartiq is simple, getting the full qubit count needed for a given algorithm is currently not something that bartiq natively supports, and rather requires such expressions to be defined by user-provided expressions. This is because there are typically subtleties involving counting ancillary qubits which are difficult or impossible to automate, such as algorithmic design choices concerning clean or dirty qubit reuse, etc. 

(N.B. we hope to support automatic qubit cost tabulation in the future, and so have included `qubits` as one of the native cost types, although at present it's not being used in any meaningful way.)

## Keeping track of where given register is being used

Bartiq operates purely on ports and connections between routines and hence does not have a concept of persistent qubits registers which exist beyond a single connection. This gives more flexibility in connecting routines and not having to deal with qubits allocation and deallocation. However, it also means that it is not natively possible to query whether the qubits referenced by a given connection correspond to any persistent quantum register or variable.<|MERGE_RESOLUTION|>--- conflicted
+++ resolved
@@ -1,11 +1,6 @@
 # Known limitations
 
-<<<<<<< HEAD
 This page lists some prominent limitations and missing features. Please keep in mind that `bartiq` is currently under active development, so some of these might soon be resolved. For an up-to-date list of all planned features, please see the [GitHub issues page](https://github.com/PsiQ/bartiq/issues).
-
-=======
-On this page we will list the most prominent limitations and features yet to be added. Bartiq is under constant development, so some of these might soon be actioned. For more detailed information and the most up-to-date discussion please go to the [issues tab on GitHub](https://github.com/PsiQ/bartiq/issues).
->>>>>>> 681dc5a8
 
 ## Balance between exact and approximate costs
 
