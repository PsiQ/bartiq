--- conflicted
+++ resolved
@@ -18,11 +18,7 @@
 import yaml
 from qref import SchemaV1
 
-<<<<<<< HEAD
-from bartiq import compile_routine
-=======
 from bartiq import CompiledRoutine, compile_routine
->>>>>>> bf354f86
 from bartiq.compilation import CompilationFlags
 from bartiq.compilation.derived_resources import calculate_highwater
 
