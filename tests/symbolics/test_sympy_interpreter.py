--- conflicted
+++ resolved
@@ -445,9 +445,6 @@
             function_overrides={"min": lambda *args: 1, "max": lambda *args: 1, "heaviside": lambda *args: 2},
         )
         == 4
-<<<<<<< HEAD
-    )
-=======
     )
 
 
@@ -461,5 +458,4 @@
     ],
 )
 def test_custom_max_evaluates_if_some_inputs_are_rationals(args, expected_max):
-    assert Max(*args) == expected_max
->>>>>>> e1f40824
+    assert Max(*args) == expected_max