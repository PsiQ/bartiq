--- conflicted
+++ resolved
@@ -438,7 +438,6 @@
         assert ntz(value) == expected
 
 
-<<<<<<< HEAD
 def test_fn_overrides_works_as_expected():
     assert (
         parse_to_sympy(
@@ -447,7 +446,8 @@
         )
         == 4
     )
-=======
+
+
 @pytest.mark.parametrize(
     "args, expected_max",
     [
@@ -458,5 +458,4 @@
     ],
 )
 def test_custom_max_evaluates_if_some_inputs_are_rationals(args, expected_max):
-    assert Max(*args) == expected_max
->>>>>>> 281508a8
+    assert Max(*args) == expected_max