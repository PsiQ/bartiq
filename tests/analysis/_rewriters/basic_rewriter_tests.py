--- conflicted
+++ resolved
@@ -78,7 +78,18 @@
             expected_expression
         )
 
-<<<<<<< HEAD
+    def test_assumptions_are_properly_tracked(self):
+        rewriter = self.rewriter(CommonExpressions.SUM_AND_MUL)
+        for assumption in ["a>0", "b<0", "c>=0", "d<=10"]:
+            rewriter.add_assumption(assumption)
+
+        assert rewriter.applied_assumptions == (
+            Assumption("a", ">", 0),
+            Assumption("b", "<", 0),
+            Assumption("c", ">=", 0),
+            Assumption("d", "<=", 10),
+        )
+
     @pytest.mark.parametrize(
         "expression, expr_to_replace, replace_with, final_expression",
         [
@@ -97,16 +108,4 @@
 
         assert self.rewriter(expression).substitute(expr_to_replace, replace_with) == self.backend.as_expression(
             final_expression
-=======
-    def test_assumptions_are_properly_tracked(self):
-        rewriter = self.rewriter(CommonExpressions.SUM_AND_MUL)
-        for assumption in ["a>0", "b<0", "c>=0", "d<=10"]:
-            rewriter.add_assumption(assumption)
-
-        assert rewriter.applied_assumptions == (
-            Assumption("a", ">", 0),
-            Assumption("b", "<", 0),
-            Assumption("c", ">=", 0),
-            Assumption("d", "<=", 10),
->>>>>>> f88fda54
         )