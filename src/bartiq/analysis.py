--- conflicted
+++ resolved
@@ -14,10 +14,8 @@
 
 import random
 import warnings
-<<<<<<< HEAD
+
 from typing import Any, Callable, Dict, List, Optional, Tuple, TypedDict, Union
-=======
->>>>>>> cf795863
 
 from sympy import Expr, Function, Poly, Symbol, prod  # type: ignore
 
