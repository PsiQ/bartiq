--- conflicted
+++ resolved
@@ -192,11 +192,6 @@
         replacements: Mapping[str, TExpr[Expr]],
         functions_map: Mapping[str, Callable[[TExpr[Expr]], TExpr[Expr]]] | None = None,
     ) -> TExpr[Expr]:
-<<<<<<< HEAD
-
-        symbols_in_expr = self.free_symbols(expr)
-        restricted_replacements = [(symbols(old), new) for old, new in replacements.items() if old in symbols_in_expr]
-=======
         restricted_replacements = []
         for old, new in replacements.items():
             try:
@@ -204,7 +199,6 @@
                 restricted_replacements.append((old_sym, new))
             except StopIteration:
                 continue
->>>>>>> b6843237
         expr = expr.subs(restricted_replacements)
         if functions_map is None:
             functions_map = {}
