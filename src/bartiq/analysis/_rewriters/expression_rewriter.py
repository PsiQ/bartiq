# Copyright 2025 PsiQuantum, Corp.
#
# Licensed under the Apache License, Version 2.0 (the "License");
# you may not use this file except in compliance with the License.
# You may obtain a copy of the License at
#
#     http://www.apache.org/licenses/LICENSE-2.0
#
# Unless required by applicable law or agreed to in writing, software
# distributed under the License is distributed on an "AS IS" BASIS,
# WITHOUT WARRANTIES OR CONDITIONS OF ANY KIND, either express or implied.
# See the License for the specific language governing permissions and
# limitations under the License.
"""Base classes for rewriting symbolic expressions."""

from __future__ import annotations

from abc import ABC, abstractmethod
from collections.abc import Callable, Iterable, Mapping
from dataclasses import dataclass, field, replace
from numbers import Number
from typing import Any, Concatenate, Generic, NamedTuple, ParamSpec, Self, TypeVar, cast

from bartiq import CompiledRoutine
from bartiq.analysis._rewriters.assumptions import Assumption
from bartiq.symbolics.backend import SymbolicBackend, T, TExpr

P = ParamSpec("P")

TRewriter = TypeVar("TRewriter", bound="ExpressionRewriter[Any]")


class Substitution(NamedTuple):
    """A tuple to encapsulate the action of a subtitution."""

    expression_to_replace: str
    replace_with: str
    wild_symbols: tuple[str] = ()


def update_expression(
    function: Callable[Concatenate[TRewriter, P], TExpr[T]],
) -> Callable[Concatenate[TRewriter, P], TExpr[T]]:
    """Decorator for updating the stored expression in ExpressionRewriter."""

    def _inner(self: TRewriter, *args: P.args, **kwargs: P.kwargs) -> TExpr[T]:
        self.expression = function(self, *args, **kwargs)
        return self.expression

    return _inner


def update_linked_params(
    function: callable[[TRewriter, T | str, T | str], TExpr[T]],
) -> Callable[[TRewriter, T | str, T | str], TExpr[T]]:
    def _(self: TRewriter, symbol_or_expr: T | str, replace_with: T | str):
        updated_expression = function(self, symbol_or_expr, replace_with)
        symbols_in_expr = list(map(str, self._backend.as_expression(symbol_or_expr).free_symbols))
        symbols_in_replacement = list(map(str, self._backend.as_expression(replace_with).free_symbols))
        if new_symbols := [x for x in symbols_in_replacement if x not in symbols_in_expr]:
            for ns in new_symbols:
                self.linked_params[ns] = symbols_in_expr
        return updated_expression

    return _


@dataclass
class ExpressionRewriter(ABC, Generic[T]):
    """An abstract base class for rewriting expressions."""

    expression: T | str
    backend: SymbolicBackend[T]
    assumptions: tuple[Assumption, ...] = ()
    substitutions: tuple[Substitution, ...] = ()
    linked_params: dict[T, Iterable[T]] = field(default_factory=dict)
    original_expression: T | str = ""

<<<<<<< HEAD
    def __post_init__(self):
        self.expression = cast(TExpr[T], self.backend.as_expression(self.expression))
        if self.original_expression == "":
            self.original_expression = self.expression

    def _repr_latex_(self) -> str | None:
        if hasattr(self.expression, "_repr_latex_"):
            return self.expression._repr_latex_()
        return None
=======
        self.applied_assumptions: tuple[Assumption, ...] = ()
>>>>>>> 537816e3

    def evaluate_expression(
        self,
        assignments: Mapping[str, Number],
        functions_map: Mapping[str, Callable[[TExpr[T]], TExpr[T]]] | None = None,
        original_expression: bool = False,
    ) -> Number:
        """Assign explicit values to variables.

        This function does not store the result! Will be refactored in a future PR for a cleaner interface.

        Args:
            assignments : A dictionary of (variable: value) key, val pairs.
            original_expression: Whether or not to evaluate the original expression, by default False.
            functions_map: A map for certain functions.

        Returns:
            A fully or partially evaluated expression.
        """
        if not all(isinstance(x, Number) for x in assignments.values()) or set(assignments.keys()) != self.free_symbols:
            raise ValueError("You must pass in numeric values for all symbols in the expression. ")
        return cast(
            Number,
            self._backend.substitute(
                self.original_expression if original_expression else self.expression,
                replacements=assignments,  # type: ignore
                # TODO: Remove this in future PR.
                functions_map=functions_map,
            ),
        )

    @property
    @abstractmethod
    def free_symbols(self) -> Iterable[T]:
        """Return the free symbols in the expression."""

    @property
    @abstractmethod
    def individual_terms(self) -> Iterable[T]:
        """Return the expression as an iterable of individual terms."""

    @abstractmethod
    def focus(self, symbols: str | Iterable[str]) -> TExpr[T]:
        """Return an expression containing terms that involve specific symbols."""

    @abstractmethod
    def _expand(self) -> TExpr[T]:
        pass

    def expand(self) -> TExpr[T]:
        """Expand all brackets in the expression."""
        return replace(self, expression=self._expand(self.expression))

    @abstractmethod
    def _simplify(self) -> TExpr[T]:
        pass

    def simplify(self) -> Self:
        """Run the backend `simplify' functionality, if it exists."""
        return replace(self, expression=self._simplify(self.expression))

    @abstractmethod
    def _add_assumption(self, assumption: str | Assumption) -> TExpr[T]:
        pass

<<<<<<< HEAD
    def add_assumption(self, assume: str | Assumption) -> Self:
        """Add an assumption on a symbol."""
        expr_with_assumption = self._add_assumption(assume=assume)
=======
    @update_expression
    def add_assumption(self, assumption: str | Assumption) -> TExpr[T]:
        """Add an assumption for a symbol."""
        expr_with_assumption_applied = self._add_assumption(assumption=assumption)
        self.applied_assumptions += (Assumption.from_string(assumption) if isinstance(assumption, str) else assumption,)
        return expr_with_assumption_applied
>>>>>>> 537816e3

        return replace(
            self,
            expression=expr_with_assumption,
            assumptions=self.applied_assumptions
            + (Assumption.from_string(assume) if isinstance(assume, str) else assume,),
        )

    def reapply_all_applied_assumptions(self) -> Self:
        """Reapply all previously applied assumptions."""
<<<<<<< HEAD
        expression = self.expression
        for assumption in self.applied_assumptions:
            expression = self._add_assumption(assume=assumption)
        replace(self, expression=expression)

    def _substitute(self, symbol_or_expr: T | str, replace_with: T | str) -> TExpr[T]:
        self.applied_substitutions += (Substitution(symbol_or_expr, replace_with),)
        return self._backend.substitute(self.expression, replacements={symbol_or_expr: replace_with})

    @update_linked_params
    def substitute(self, symbol_or_expr: T | str, replace_with: T | str) -> Self:
        """Substitute a symbol or subexpression for another symbol or subexpression.
        By default performs a one-to-one mapping, unless wildcard symbols are implemented.
        """
        return replace(
            self,
            expression=self._substitute(symbol_or_expr=symbol_or_expr, replace_with=replace_with),
            substitutions=self.applied_substitutions + (Substitution(symbol_or_expr, replace_with),),
        )
=======
        for assumption in self.applied_assumptions:
            self.expression = self.add_assumption(assumption=assumption)
        return self.expression
>>>>>>> 537816e3


class ResourceRewriter(Generic[T]):
    """A class for rewriting resource expressions of routines.

    By default, this class only acts on the top level resource. In the future, the ability to propagate
    a list of instructions through resources in a routine hierarchy will be made available.

    Args:
        routine: a CompiledRoutine object with symbolic resources.
        resource: the resource in the routine we wish to apply rewriting rules to.
    """

    _rewriter: Callable[[T | str], ExpressionRewriter[T]]

    def __init__(self, routine: CompiledRoutine, resource: str):
        self.routine = routine
        self.resource = resource
        if resource not in self.routine.resources:
            raise ValueError(f"Routine {routine.name} has no resource {self.resource}.")
        self.top_level_expression = cast(T | str, self.routine.resources[self.resource].value)

        self.rewriter = self._rewriter(self.top_level_expression)

    def __getattr__(self, name: str):
        return getattr(self.rewriter, name)<|MERGE_RESOLUTION|>--- conflicted
+++ resolved
@@ -76,7 +76,6 @@
     linked_params: dict[T, Iterable[T]] = field(default_factory=dict)
     original_expression: T | str = ""
 
-<<<<<<< HEAD
     def __post_init__(self):
         self.expression = cast(TExpr[T], self.backend.as_expression(self.expression))
         if self.original_expression == "":
@@ -86,9 +85,6 @@
         if hasattr(self.expression, "_repr_latex_"):
             return self.expression._repr_latex_()
         return None
-=======
-        self.applied_assumptions: tuple[Assumption, ...] = ()
->>>>>>> 537816e3
 
     def evaluate_expression(
         self,
@@ -154,53 +150,25 @@
     def _add_assumption(self, assumption: str | Assumption) -> TExpr[T]:
         pass
 
-<<<<<<< HEAD
-    def add_assumption(self, assume: str | Assumption) -> Self:
-        """Add an assumption on a symbol."""
-        expr_with_assumption = self._add_assumption(assume=assume)
-=======
     @update_expression
     def add_assumption(self, assumption: str | Assumption) -> TExpr[T]:
         """Add an assumption for a symbol."""
         expr_with_assumption_applied = self._add_assumption(assumption=assumption)
         self.applied_assumptions += (Assumption.from_string(assumption) if isinstance(assumption, str) else assumption,)
-        return expr_with_assumption_applied
->>>>>>> 537816e3
-
         return replace(
             self,
-            expression=expr_with_assumption,
+            expression=expr_with_assumption_applied,
             assumptions=self.applied_assumptions
-            + (Assumption.from_string(assume) if isinstance(assume, str) else assume,),
+            + (Assumption.from_string(assumption) if isinstance(assumption, str) else assumption,)
+            + (Assumption.from_string(assumption) if isinstance(assumption, str) else assumption,),
         )
 
     def reapply_all_applied_assumptions(self) -> Self:
         """Reapply all previously applied assumptions."""
-<<<<<<< HEAD
         expression = self.expression
         for assumption in self.applied_assumptions:
             expression = self._add_assumption(assume=assumption)
         replace(self, expression=expression)
-
-    def _substitute(self, symbol_or_expr: T | str, replace_with: T | str) -> TExpr[T]:
-        self.applied_substitutions += (Substitution(symbol_or_expr, replace_with),)
-        return self._backend.substitute(self.expression, replacements={symbol_or_expr: replace_with})
-
-    @update_linked_params
-    def substitute(self, symbol_or_expr: T | str, replace_with: T | str) -> Self:
-        """Substitute a symbol or subexpression for another symbol or subexpression.
-        By default performs a one-to-one mapping, unless wildcard symbols are implemented.
-        """
-        return replace(
-            self,
-            expression=self._substitute(symbol_or_expr=symbol_or_expr, replace_with=replace_with),
-            substitutions=self.applied_substitutions + (Substitution(symbol_or_expr, replace_with),),
-        )
-=======
-        for assumption in self.applied_assumptions:
-            self.expression = self.add_assumption(assumption=assumption)
-        return self.expression
->>>>>>> 537816e3
 
 
 class ResourceRewriter(Generic[T]):
