# Copyright 2025 PsiQuantum, Corp.
#
# Licensed under the Apache License, Version 2.0 (the "License");
# you may not use this file except in compliance with the License.
# You may obtain a copy of the License at
#
#     http://www.apache.org/licenses/LICENSE-2.0
#
# Unless required by applicable law or agreed to in writing, software
# distributed under the License is distributed on an "AS IS" BASIS,
# WITHOUT WARRANTIES OR CONDITIONS OF ANY KIND, either express or implied.
# See the License for the specific language governing permissions and
# limitations under the License.
"""Base classes for rewriting symbolic expressions."""

from __future__ import annotations

from abc import ABC, abstractmethod
from collections.abc import Callable, Iterable, Mapping
from typing import Any, Concatenate, Generic, ParamSpec, TypeVar, cast

from bartiq import CompiledRoutine
from bartiq.analysis._rewriters.assumptions import Assumption
from bartiq.symbolics.backend import SymbolicBackend, T, TExpr

P = ParamSpec("P")

TRewriter = TypeVar("TRewriter", bound="ExpressionRewriter[Any]")


def update_expression(
    function: Callable[Concatenate[TRewriter, P], TExpr[T]],
) -> Callable[Concatenate[TRewriter, P], TExpr[T]]:
    """Decorator for updating the stored expression in ExpressionRewriter."""

    def _inner(self: TRewriter, *args: P.args, **kwargs: P.kwargs) -> TExpr[T]:
        self.expression = function(self, *args, **kwargs)
        return self.expression

    return _inner


class ExpressionRewriter(ABC, Generic[T]):
    """An abstract base class for rewriting expressions."""

    def __init__(self, expression: T | str, backend: SymbolicBackend[T]):
        self.expression = cast(TExpr[T], backend.as_expression(expression))
        self.original_expression = self.expression
        self._backend = backend

        self._assumptions: set[Assumption] = set()

<<<<<<< HEAD
    @update_expression
=======
>>>>>>> 61040f3e
    def evaluate_expression(
        self,
        assignments: Mapping[str, TExpr[T]],
        original_expression: bool = False,
        functions_map: Mapping[str, Callable[[TExpr[T]], TExpr[T]]] | None = None,
    ) -> TExpr[T]:
        """Assign explicit values to certain variables.

        Args:
            assignments : A dictionary of (variable: value) key, val pairs.
            original_expression: Whether or not to evaluate the original expression, by default False.
            functions_map: A map for certain functions.

        Returns:
            A fully or partially evaluated expression.
        """
        return self._backend.substitute(
            self.original_expression if original_expression else self.expression,
            replacements=assignments,
            functions_map=functions_map,
        )

    @property
    def applied_assumptions(self) -> set[Assumption]:
        "Get a set of all assumptions previously applied to this expression."
        return self._assumptions

    @property
    @abstractmethod
    def free_symbols(self) -> Iterable[T]:
        """Return the free symbols in the expression."""

    @property
    @abstractmethod
    def individual_terms(self) -> Iterable[T]:
        """Return the expression as an iterable of individual terms."""

    @abstractmethod
    def focus(self, symbols: str | Iterable[str]) -> TExpr[T]:
        """Return an expression containing terms that involve specific symbols."""

    @abstractmethod
    def _expand(self) -> TExpr[T]:
        pass

    @update_expression
    def expand(self) -> TExpr[T]:
        """Expand all brackets in the expression."""
        return self._expand()

    @abstractmethod
    def _simplify(self) -> TExpr[T]:
        pass

    @update_expression
    def simplify(self) -> TExpr[T]:
        """Simplify the expression with the backends built-in simplification tools."""
        return self._simplify()

    @abstractmethod
    def _add_assumption(self, assume: str | Assumption) -> TExpr[T]:
        pass

    @update_expression
    def substitute(self, symbol_or_expr: T | str, replace_with: T | str) -> TExpr[T]:
        """Substitute a symbol or subexpression for another symbol or subexpression.
        Creates a one-to-one mapping, unless wildcard symbols are implemented.
        """
        return self._substitute(symbol_or_expr=symbol_or_expr, replace_with=replace_with)

    @abstractmethod
    def _substitute(self, symbol_or_expr: T | str, replace_with: T | str) -> TExpr[T]:
        pass

    @update_expression
    def add_assumption(self, assume: str | Assumption) -> TExpr[T]:
        """Add an assumption on a symbol."""
        valid = self._add_assumption(assume=assume)
        self._assumptions.add(Assumption.from_string(assume) if isinstance(assume, str) else assume)
        return valid

    @update_expression
    def reapply_all_assumptions(self) -> TExpr[T]:
        """Reapply all previously applied assumptions."""
        for assumption in self._assumptions:
            self.expression = self.add_assumption(assume=assumption)
        return self.expression

    @abstractmethod
    def _simplify(self) -> TExpr[T]:
        pass

    @update_expression
    def simplify(self) -> TExpr[T]:
        """Run the backend `simplify' functionality, if it exists."""
        return self._simplify()

    @abstractmethod
    def _add_assumption(self, assume: str | Assumption) -> TExpr[T]:
        pass

    @update_expression
    def add_assumption(self, assume: str | Assumption) -> TExpr[T]:
        """Add an assumption on a symbol."""
        valid = self._add_assumption(assume=assume)
        self._assumptions.add(Assumption.from_string(assume) if isinstance(assume, str) else assume)
        return valid

    @update_expression
    def reapply_all_assumptions(self) -> TExpr[T]:
        """Reapply all previously applied assumptions."""
        for assumption in self._assumptions:
            self.expression = self.add_assumption(assume=assumption)
        return self.expression


class ResourceRewriter(Generic[T]):
    """A class for rewriting resource expressions of routines.

    By default, this class only acts on the top level resource. In the future, the ability to propagate
    a list of instructions through resources in a routine hierarchy will be made available.

    Args:
        routine: a CompiledRoutine object with symbolic resources.
        resource: the resource in the routine we wish to apply rewriting rules to.
    """

    _rewriter: Callable[[T | str], ExpressionRewriter[T]]

    def __init__(self, routine: CompiledRoutine, resource: str):
        self.routine = routine
        self.resource = resource
        if resource not in self.routine.resources:
            raise ValueError(f"Routine {routine.name} has no resource {self.resource}.")
        self.top_level_expression = cast(T | str, self.routine.resources[self.resource].value)

        self.rewriter = self._rewriter(self.top_level_expression)

    def __getattr__(self, name: str):
        return getattr(self.rewriter, name)<|MERGE_RESOLUTION|>--- conflicted
+++ resolved
@@ -17,6 +17,7 @@
 
 from abc import ABC, abstractmethod
 from collections.abc import Callable, Iterable, Mapping
+from numbers import Real
 from typing import Any, Concatenate, Generic, ParamSpec, TypeVar, cast
 
 from bartiq import CompiledRoutine
@@ -50,17 +51,15 @@
 
         self._assumptions: set[Assumption] = set()
 
-<<<<<<< HEAD
-    @update_expression
-=======
->>>>>>> 61040f3e
     def evaluate_expression(
         self,
-        assignments: Mapping[str, TExpr[T]],
+        assignments: Mapping[str, Real],
+        functions_map: Mapping[str, Callable[[TExpr[T]], TExpr[T]]] | None = None,
         original_expression: bool = False,
-        functions_map: Mapping[str, Callable[[TExpr[T]], TExpr[T]]] | None = None,
-    ) -> TExpr[T]:
-        """Assign explicit values to certain variables.
+    ) -> Real:
+        """Assign explicit values to variables.
+
+        This function does not store the result! Will be refactored in a future PR for a cleaner interface.
 
         Args:
             assignments : A dictionary of (variable: value) key, val pairs.
@@ -110,7 +109,7 @@
 
     @update_expression
     def simplify(self) -> TExpr[T]:
-        """Simplify the expression with the backends built-in simplification tools."""
+        """Run the backend `simplify' functionality, if it exists."""
         return self._simplify()
 
     @abstractmethod
@@ -126,33 +125,6 @@
 
     @abstractmethod
     def _substitute(self, symbol_or_expr: T | str, replace_with: T | str) -> TExpr[T]:
-        pass
-
-    @update_expression
-    def add_assumption(self, assume: str | Assumption) -> TExpr[T]:
-        """Add an assumption on a symbol."""
-        valid = self._add_assumption(assume=assume)
-        self._assumptions.add(Assumption.from_string(assume) if isinstance(assume, str) else assume)
-        return valid
-
-    @update_expression
-    def reapply_all_assumptions(self) -> TExpr[T]:
-        """Reapply all previously applied assumptions."""
-        for assumption in self._assumptions:
-            self.expression = self.add_assumption(assume=assumption)
-        return self.expression
-
-    @abstractmethod
-    def _simplify(self) -> TExpr[T]:
-        pass
-
-    @update_expression
-    def simplify(self) -> TExpr[T]:
-        """Run the backend `simplify' functionality, if it exists."""
-        return self._simplify()
-
-    @abstractmethod
-    def _add_assumption(self, assume: str | Assumption) -> TExpr[T]:
         pass
 
     @update_expression
