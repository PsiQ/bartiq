# Copyright 2025 PsiQuantum, Corp.
#
# Licensed under the Apache License, Version 2.0 (the "License");
# you may not use this file except in compliance with the License.
# You may obtain a copy of the License at
#
#     http://www.apache.org/licenses/LICENSE-2.0
#
# Unless required by applicable law or agreed to in writing, software
# distributed under the License is distributed on an "AS IS" BASIS,
# WITHOUT WARRANTIES OR CONDITIONS OF ANY KIND, either express or implied.
# See the License for the specific language governing permissions and
# limitations under the License.
"""Base classes for rewriting symbolic expressions."""

from __future__ import annotations

from abc import ABC, abstractmethod
from collections.abc import Callable, Iterable, Mapping
from numbers import Number
from typing import Any, Concatenate, Generic, NamedTuple, ParamSpec, TypeVar, cast

from bartiq import CompiledRoutine
from bartiq.analysis._rewriters.assumptions import Assumption
from bartiq.symbolics.backend import SymbolicBackend, T, TExpr

P = ParamSpec("P")

TRewriter = TypeVar("TRewriter", bound="ExpressionRewriter[Any]")


class Substitution(NamedTuple):
    """A tuple to encapsulate the action of a subtitution."""

    expression_to_replace: str
    replace_with: str
    wild_symbols: tuple[str] = ()


def update_expression(
    function: Callable[Concatenate[TRewriter, P], TExpr[T]],
) -> Callable[Concatenate[TRewriter, P], TExpr[T]]:
    """Decorator for updating the stored expression in ExpressionRewriter."""

    def _inner(self: TRewriter, *args: P.args, **kwargs: P.kwargs) -> TExpr[T]:
        self.expression = function(self, *args, **kwargs)
        return self.expression

    return _inner


def update_linked_params(
    function: callable[[TRewriter, T | str, T | str], TExpr[T]],
) -> Callable[[TRewriter, T | str, T | str], TExpr[T]]:
    def _(self: TRewriter, symbol_or_expr: T | str, replace_with: T | str):
        updated_expression = function(self, symbol_or_expr, replace_with)
        symbols_in_expr = list(map(str, self._backend.as_expression(symbol_or_expr).free_symbols))
        symbols_in_replacement = list(map(str, self._backend.as_expression(replace_with).free_symbols))
        if new_symbols := [x for x in symbols_in_replacement if x not in symbols_in_expr]:
            for ns in new_symbols:
                self.linked_params[ns] = symbols_in_expr
        return updated_expression

    return _


class ExpressionRewriter(ABC, Generic[T]):
    """An abstract base class for rewriting expressions."""

    def __init__(self, expression: T | str, backend: SymbolicBackend[T]):
        self.expression = cast(TExpr[T], backend.as_expression(expression))
        self.original_expression = self.expression
        self._backend = backend

        self.applied_assumptions: tuple[Assumption, ...] = ()
<<<<<<< HEAD
        self.applied_substitutions: tuple[Substitution, ...] = ()

        self.linked_params: dict[T, Iterable[T]] = {}
=======
>>>>>>> 537816e3

    def evaluate_expression(
        self,
        assignments: Mapping[str, Number],
        functions_map: Mapping[str, Callable[[TExpr[T]], TExpr[T]]] | None = None,
        original_expression: bool = False,
    ) -> Number:
        """Assign explicit values to variables.

        This function does not store the result! Will be refactored in a future PR for a cleaner interface.

        Args:
            assignments : A dictionary of (variable: value) key, val pairs.
            original_expression: Whether or not to evaluate the original expression, by default False.
            functions_map: A map for certain functions.

        Returns:
            A fully or partially evaluated expression.
        """
        if not all(isinstance(x, Number) for x in assignments.values()) or set(assignments.keys()) != self.free_symbols:
            raise ValueError("You must pass in numeric values for all symbols in the expression. ")
        return cast(
            Number,
            self._backend.substitute(
                self.original_expression if original_expression else self.expression,
                replacements=assignments,  # type: ignore
                # TODO: Remove this in future PR.
                functions_map=functions_map,
            ),
        )

    @property
    @abstractmethod
    def free_symbols(self) -> Iterable[T]:
        """Return the free symbols in the expression."""

    @property
    @abstractmethod
    def individual_terms(self) -> Iterable[T]:
        """Return the expression as an iterable of individual terms."""

    @abstractmethod
    def focus(self, symbols: str | Iterable[str]) -> TExpr[T]:
        """Return an expression containing terms that involve specific symbols."""

    @abstractmethod
    def _expand(self) -> TExpr[T]:
        pass

    @update_expression
    def expand(self) -> TExpr[T]:
        """Expand all brackets in the expression."""
        return self._expand()

    @abstractmethod
    def _simplify(self) -> TExpr[T]:
        pass

    @update_expression
    def simplify(self) -> TExpr[T]:
        """Run the backend `simplify' functionality, if it exists."""
        return self._simplify()

    @abstractmethod
    def _add_assumption(self, assumption: str | Assumption) -> TExpr[T]:
        pass

    @update_expression
<<<<<<< HEAD
    def add_assumption(self, assume: str | Assumption) -> TExpr[T]:
        """Add an assumption on a symbol."""
        valid = self._add_assumption(assume=assume)
        self.applied_assumptions += (Assumption.from_string(assume) if isinstance(assume, str) else assume,)
        return valid
=======
    def add_assumption(self, assumption: str | Assumption) -> TExpr[T]:
        """Add an assumption for a symbol."""
        expr_with_assumption_applied = self._add_assumption(assumption=assumption)
        self.applied_assumptions += (Assumption.from_string(assumption) if isinstance(assumption, str) else assumption,)
        return expr_with_assumption_applied
>>>>>>> 537816e3

    @update_expression
    def reapply_all_applied_assumptions(self) -> TExpr[T]:
        """Reapply all previously applied assumptions."""
        for assumption in self.applied_assumptions:
<<<<<<< HEAD
            self.expression = self.add_assumption(assume=assumption)
=======
            self.expression = self.add_assumption(assumption=assumption)
>>>>>>> 537816e3
        return self.expression

    def _substitute(self, symbol_or_expr: T | str, replace_with: T | str) -> TExpr[T]:
        self.applied_substitutions += (Substitution(symbol_or_expr, replace_with),)
        return self._backend.substitute(self.expression, replacements={symbol_or_expr: replace_with})

    @update_linked_params
    @update_expression
    def substitute(self, symbol_or_expr: T | str, replace_with: T | str) -> TExpr[T]:
        """Substitute a symbol or subexpression for another symbol or subexpression.
        By default performs a one-to-one mapping, unless wildcard symbols are implemented.
        """
        return self._substitute(symbol_or_expr=symbol_or_expr, replace_with=replace_with)


class ResourceRewriter(Generic[T]):
    """A class for rewriting resource expressions of routines.

    By default, this class only acts on the top level resource. In the future, the ability to propagate
    a list of instructions through resources in a routine hierarchy will be made available.

    Args:
        routine: a CompiledRoutine object with symbolic resources.
        resource: the resource in the routine we wish to apply rewriting rules to.
    """

    _rewriter: Callable[[T | str], ExpressionRewriter[T]]

    def __init__(self, routine: CompiledRoutine, resource: str):
        self.routine = routine
        self.resource = resource
        if resource not in self.routine.resources:
            raise ValueError(f"Routine {routine.name} has no resource {self.resource}.")
        self.top_level_expression = cast(T | str, self.routine.resources[self.resource].value)

        self.rewriter = self._rewriter(self.top_level_expression)

    def __getattr__(self, name: str):
        return getattr(self.rewriter, name)<|MERGE_RESOLUTION|>--- conflicted
+++ resolved
@@ -73,12 +73,9 @@
         self._backend = backend
 
         self.applied_assumptions: tuple[Assumption, ...] = ()
-<<<<<<< HEAD
         self.applied_substitutions: tuple[Substitution, ...] = ()
 
         self.linked_params: dict[T, Iterable[T]] = {}
-=======
->>>>>>> 537816e3
 
     def evaluate_expression(
         self,
@@ -147,29 +144,17 @@
         pass
 
     @update_expression
-<<<<<<< HEAD
-    def add_assumption(self, assume: str | Assumption) -> TExpr[T]:
-        """Add an assumption on a symbol."""
-        valid = self._add_assumption(assume=assume)
-        self.applied_assumptions += (Assumption.from_string(assume) if isinstance(assume, str) else assume,)
-        return valid
-=======
     def add_assumption(self, assumption: str | Assumption) -> TExpr[T]:
         """Add an assumption for a symbol."""
         expr_with_assumption_applied = self._add_assumption(assumption=assumption)
         self.applied_assumptions += (Assumption.from_string(assumption) if isinstance(assumption, str) else assumption,)
         return expr_with_assumption_applied
->>>>>>> 537816e3
 
     @update_expression
     def reapply_all_applied_assumptions(self) -> TExpr[T]:
         """Reapply all previously applied assumptions."""
         for assumption in self.applied_assumptions:
-<<<<<<< HEAD
-            self.expression = self.add_assumption(assume=assumption)
-=======
             self.expression = self.add_assumption(assumption=assumption)
->>>>>>> 537816e3
         return self.expression
 
     def _substitute(self, symbol_or_expr: T | str, replace_with: T | str) -> TExpr[T]:
