# Copyright 2025 PsiQuantum, Corp.
#
# Licensed under the Apache License, Version 2.0 (the "License");
# you may not use this file except in compliance with the License.
# You may obtain a copy of the License at
#
#     http://www.apache.org/licenses/LICENSE-2.0
#
# Unless required by applicable law or agreed to in writing, software
# distributed under the License is distributed on an "AS IS" BASIS,
# WITHOUT WARRANTIES OR CONDITIONS OF ANY KIND, either express or implied.
# See the License for the specific language governing permissions and
# limitations under the License.
"""A rewriter class for SymPy expressions."""

import re
from collections.abc import Iterable
<<<<<<< HEAD
=======
from dataclasses import dataclass, field
>>>>>>> 6181bd95
from numbers import Number as NumberT
from typing import cast

from sympy import Add, Expr, Function, Max, Min, Number, Symbol, Wild

from bartiq.analysis._rewriters.assumptions import Assumption
from bartiq.analysis._rewriters.expression_rewriter import (
    ExpressionRewriter,
    ResourceRewriter,
    Substitution,
    TExpr,
)
from bartiq.symbolics.sympy_backend import SympyBackend
from bartiq.symbolics.sympy_interpreter import Max as CustomMax

WILDCARD_FLAG = "$"


@dataclass
class SympyExpressionRewriter(ExpressionRewriter[Expr]):
    """Rewrite SymPy expressions.

    This class accepts a SymPy expression (or str) as input,
    and provides methods for efficient simplification / rewriting of the input expression.

    Args:
        expression: The sympy expression of interest.
    """

<<<<<<< HEAD
    def __init__(self, expression: Expr):
        super().__init__(
            expression=expression,
            backend=SympyBackend(use_sympy_max=True),
        )
        if not isinstance(expression, NumberT):
            self.expression = cast(Expr, self.expression).replace(CustomMax, Max)
=======
    backend: SympyBackend = field(init=False)

    def __post_init__(self):
        self.backend = SympyBackend(use_sympy_max=True)
        super().__post_init__()
        if not isinstance(self.expression, NumberT):
            self.expression = cast(Expr, self.expression.replace(CustomMax, Max))

    def _repr_latex_(self) -> str | None:
        """Delegate to the expression's LaTeX representation."""
        if hasattr(self.expression, "_repr_latex_"):
            return self.expression._repr_latex_()
        return None
>>>>>>> 6181bd95

    @property
    def free_symbols(self) -> set[Expr]:
        return getattr(self.expression, "free_symbols", set())

    @property
    def individual_terms(self) -> Iterable[Expr]:
        return Add.make_args(self.expression)

    def _expand(self) -> TExpr[Expr]:
        """Expand all brackets in the expression."""
        if callable(expand := getattr(self.expression, "expand", None)):
            return expand()
        return self.expression

    def _simplify(self) -> TExpr[Expr]:
        """Run SymPy's `simplify` method on the expression."""
        if callable(simplify := getattr(self.expression, "simplify", None)):
            return simplify()
        return self.expression

    def get_symbol(self, symbol_name: str) -> Symbol:
        """Get the SymPy Symbol object, given the Symbol's name.

        Args:
            symbol_name: Name of the symbol.

        Returns:
            A SymPy Symbol object.

        Raises:
            ValueError: If no Symbol with the input name is in the expression.
        """
        try:
            return next(sym for sym in self.free_symbols if sym.name == symbol_name)
        except StopIteration:
            raise ValueError(f"No variable '{symbol_name}' in expression '{self.expression}'.")

    def focus(self, symbols: str | Iterable[str]) -> Expr:
        """Focus on specific symbol(s), by only showing terms in the expression that include the input symbols.

        Args:
            symbols: symbol name(s) to focus on.

        Returns:
            A SymPy expression whose terms include the input symbols.
        """
        symbols = [symbols] if isinstance(symbols, str) else symbols
        try:
            variables = set(map(self.get_symbol, symbols))
        except ValueError:
            variables = set()

        variables = variables.union(
            set(
                map(
                    self.get_symbol,
                    [key for key, val in self.linked_params.items() if any(sym in val for sym in symbols)],
                )
            )
        )
        return sum([term for term in self.individual_terms if not term.free_symbols.isdisjoint(variables)]).collect(
            variables
        )

    def all_functions_and_arguments(self) -> set[Expr]:
        """Get a set of all unique functions and their arguments in the expression.

        The returned set will include all functions at every level of the expression, i.e.

        All functions and arguments of the following expression:
        ```python
            max(a, 1 - max(b, 1 - max(c, lamda)))
        ```
        would be returned as:
        ```python
            {
                Max(c, lamda),
                Max(b, 1 - Max(c, lamda)),
                Max(a, 1 - Max(b, 1 - Max(c, lamda)))
            }
        ```

        Returns:
            A set of unique functions that exist in the expression.

        """
        if callable(atoms := getattr(self.expression, "atoms", None)):
            return atoms(Function, Max, Min)
        return set()

    def list_arguments_of_function(self, function_name: str) -> list[tuple[Expr, ...] | Expr]:
        """Return a list of arguments X, such that each `function_name(x)` (for x in X) exists in the expression.

        Args:
            function_name: function name to return the arguments of.

        Returns:
            A list of arguments of the input function. If the function takes multiple arguments,
            they are returned as a tuple in the order they appear.
        """
        return [
            tuple(_arg for _arg in _func.args if (_arg or _arg == 0)) if len(_func.args) > 1 else _func.args[0]
            for _func in self.all_functions_and_arguments()
            if _func.__class__.__name__.lower() == function_name.lower()
        ]

    def _assume(self, assumption: str | Assumption) -> TExpr[Expr]:
        """Add an assumption to our expression."""
        if isinstance(self.expression, int | float):
            return self.expression
        assumption = assumption if isinstance(assumption, Assumption) else Assumption.from_string(assumption)
        self.expression = cast(Expr, self.expression)
        try:
            # If the Symbol exists, replace it with a Symbol that has the correct properties.
            reference_symbol = self.get_symbol(symbol_name=assumption.symbol_name)
            replacement = Symbol(assumption.symbol_name, **assumption.symbol_properties)
            self.expression = self.expression.subs({reference_symbol: replacement})
            reference_symbol = replacement
        except ValueError:
            # If the symbol does _not_ exist, parse the assumption expression.
            reference_symbol = self.backend.as_expression(assumption.symbol_name)

        # This is a hacky way to implement assumptions that relate to nonzero values.
        replacement_symbol = Symbol(name="__", **assumption.symbol_properties)
        self.expression = self.expression.subs({reference_symbol: replacement_symbol + assumption.value}).subs(
            {replacement_symbol: reference_symbol - assumption.value}
        )
        return self.expression

    def _substitute(self, symbol_or_expr: str, replace_with: str) -> TExpr[Expr]:
        """Substitute a symbol or expression with another symbol or expression.

        Also permits wildcard substitutions by prefacing a variable with '$'. By default, wildcard symbols are
        considered to be nonzero.

        Args:
            symbol_or_expr: The symbol or expression we wish to substitute.
            replace_with: The symbol or expression to replace.

        Example::
        ```python
            rewriter = SympyExpressionRewriter("a + b")
            rewriter.substitute("a+b", "c")
            print(rewriter.expression) # c
        ```
        and for wildcard substitutions:
        ```python
            rewriter = SympyExpressionRewriter("log(x + 1) + log(y + 4) + log(z + 6)")
            rewriter.substitute("log($x + $y)", "f(x, y)")
            print(rewriter.expression) # f(1, x) + f(4, y) + f(6, z)
        ```
        More precise control over symbols is possible. Passing in a variable "$N" indicates
        that this symbol should be a _number only_. Any other capital letter (or capitalised word)
        will be flagged as _symbol only_. For example:
        ```python
            rewriter = SympyExpressionRewriter("log(x + 1) + log(y + 4) + log(z + 6)")
            rewriter.substitute("log($X + $N)", "f(X, N)")
            print(rewriter.expression) # f(x, 1) + f(y, 4) + f(z, 6)
        ```
        Any other symbol, capitalised or otherwise, will match _anything_ except zero values.
        """

        if _has_wildcard(symbol_or_expr):
            return self._wildcard_substitution(symbol_or_expr=symbol_or_expr, replace_with=replace_with)
        self.applied_substitutions += (Substitution(symbol_or_expr, replace_with),)
        return self._backend.substitute(self.expression, {symbol_or_expr: replace_with})

    def _wildcard_substitution(self, symbol_or_expr: str, replace_with: str) -> TExpr[Expr]:
        NONZERO = lambda x: x != 0  # noqa: E731
        SYMBOL_ONLY = lambda expr: expr.is_Symbol  # noqa: E731
        NUMBER_ONLY = lambda expr: expr.is_Number  # noqa: E731
        wildcard_dict = {}
        for _sym in _get_wild_characters(symbol_or_expr):
            sym = _sym[1:]
            if sym[0] == "N":
                wildcard_dict[sym] = Wild(sym, properties=[NONZERO, NUMBER_ONLY])
            elif sym[0].isupper():
                wildcard_dict[sym] = Wild(sym, properties=[NONZERO, SYMBOL_ONLY])
            else:
                wildcard_dict[sym] = Wild(sym, properties=[NONZERO])
        pattern = self._backend.substitute(
            self._backend.as_expression(symbol_or_expr.replace(f"{WILDCARD_FLAG}", "")), wildcard_dict
        )
        replacement = self._backend.substitute(
            self._backend.as_expression(replace_with.replace(f"{WILDCARD_FLAG}", "")), wildcard_dict
        )
        self.applied_substitutions += (Substitution(symbol_or_expr, replace_with, tuple(wildcard_dict.keys())),)
        return _replace_subexpression(self.expression, pattern, replacement)


@dataclass
class SympyResourceRewriter(ResourceRewriter[Expr]):
    """A class for rewriting sympy resource expressions in routines.

    By default, this class only acts on the top level resource. In the future, the ability to propagate
    a list of instructions through resources in a routine hierarchy will be made available.
    """

<<<<<<< HEAD
    _rewriter = SympyExpressionRewriter


def _has_wildcard(expression: str):
    return WILDCARD_FLAG in expression


def _get_wild_characters(expression: str) -> list[str]:
    return re.findall(r"\$[a-zA-Z_][a-zA-Z0-9_]*", expression)


def _replace_subexpression(expression: Expr, pattern: Expr, replacement: Expr) -> Expr:
    """Recursively replace all subexpressions matching `pattern` inside `expression`
    with `replacement`, applying the matched substitutions.

    Args:
        expression: The top-level SymPy expression to process.
        pattern: The pattern expression to match against subexpressions.
        replacement: The expression to replace matches with (uses substitutions).

    Returns:
        The new expression with all matching subexpressions replaced.
    """
    if isinstance(replacement, int | float):
        replacement = Number(replacement)

    if any(isinstance(expression, t) for t in [Symbol, Number]):
        return expression

    def _all_values_numeric(values: Iterable[Expr | Number]) -> bool:
        return all(isinstance(x, Number) for x in values)

    replaced_expr = (
        replacement.subs(matches)
        if (matches := expression.match(pattern)) and not _all_values_numeric(matches.values())
        else expression
    )

    if hasattr(replaced_expr, "args") and replaced_expr.args:
        # new_args = tuple(_replace_subexpression(arg, pattern, replacement) for arg in replaced_expr.args)
        # if new_args != replaced_expr.args:
        replaced_expr = replaced_expr.__class__(
            *tuple(_replace_subexpression(arg, pattern, replacement) for arg in replaced_expr.args)
        )

    return replaced_expr
=======
    _rewriter: SympyExpressionRewriter = field(init=False)

    def __post_init__(self):
        self._rewriter = SympyExpressionRewriter
        return super().__post_init__()
>>>>>>> 6181bd95
<|MERGE_RESOLUTION|>--- conflicted
+++ resolved
@@ -15,10 +15,7 @@
 
 import re
 from collections.abc import Iterable
-<<<<<<< HEAD
-=======
 from dataclasses import dataclass, field
->>>>>>> 6181bd95
 from numbers import Number as NumberT
 from typing import cast
 
@@ -48,15 +45,6 @@
         expression: The sympy expression of interest.
     """
 
-<<<<<<< HEAD
-    def __init__(self, expression: Expr):
-        super().__init__(
-            expression=expression,
-            backend=SympyBackend(use_sympy_max=True),
-        )
-        if not isinstance(expression, NumberT):
-            self.expression = cast(Expr, self.expression).replace(CustomMax, Max)
-=======
     backend: SympyBackend = field(init=False)
 
     def __post_init__(self):
@@ -70,7 +58,6 @@
         if hasattr(self.expression, "_repr_latex_"):
             return self.expression._repr_latex_()
         return None
->>>>>>> 6181bd95
 
     @property
     def free_symbols(self) -> set[Expr]:
@@ -270,8 +257,11 @@
     a list of instructions through resources in a routine hierarchy will be made available.
     """
 
-<<<<<<< HEAD
-    _rewriter = SympyExpressionRewriter
+    _rewriter: SympyExpressionRewriter = field(init=False)
+
+    def __post_init__(self):
+        self._rewriter = SympyExpressionRewriter
+        return super().__post_init__()
 
 
 def _has_wildcard(expression: str):
@@ -316,11 +306,4 @@
             *tuple(_replace_subexpression(arg, pattern, replacement) for arg in replaced_expr.args)
         )
 
-    return replaced_expr
-=======
-    _rewriter: SympyExpressionRewriter = field(init=False)
-
-    def __post_init__(self):
-        self._rewriter = SympyExpressionRewriter
-        return super().__post_init__()
->>>>>>> 6181bd95
+    return replaced_expr