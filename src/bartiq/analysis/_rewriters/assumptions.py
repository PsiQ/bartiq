--- conflicted
+++ resolved
@@ -45,11 +45,8 @@
             try:
                 if isinstance(parsed := literal_eval(self.value), int | float):
                     self.value = parsed
-<<<<<<< HEAD
-=======
                 else:
                     raise ValueError(f"Invalid entry for `value` field. Expected `int | float`, got {type(parsed)}.")
->>>>>>> b56c0439
             except ValueError as exc:
                 if "malformed node or string" in exc.args[0]:
                     raise NotImplementedError(
