--- conflicted
+++ resolved
@@ -12,13 +12,7 @@
 # See the License for the specific language governing permissions and
 # limitations under the License.
 """The bartiq analysis module provides methods to manipulate symbolic expressions."""
-<<<<<<< HEAD
 from bartiq.analysis.optimization import BigO, minimize
-from bartiq.analysis.rewriters import ResourceRewriter, sympy_rewriter
-
-__all__ = ["BigO", "sympy_rewriter", "ResourceRewriter"]
-=======
 from bartiq.analysis.rewriters import sympy_rewriter
 
-__all__ = ["sympy_rewriter"]
->>>>>>> f7ae4465
+__all__ = ["BigO", "sympy_rewriter"]